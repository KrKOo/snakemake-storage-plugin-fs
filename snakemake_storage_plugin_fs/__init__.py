--- conflicted
+++ resolved
@@ -212,15 +212,11 @@
         # setgid bit. Hence, we use --no-p to avoid preserving of permissions from the
         # source to the target.
         cmd = sysrsync.get_rsync_command(
-<<<<<<< HEAD
             str(self.local_path()),
             str(self.query_path),
             # ensure that permissions and ownership are inherited from destination,
             # e.g. setgid.
             options=["-av", "--no-o", "--no-g", "--no-p"],
-=======
-            str(self.local_path()), str(self.query_path), options=["-av", "--no-p"]
->>>>>>> 5122e85d
         )
         self._run_cmd(cmd)
 
